--- conflicted
+++ resolved
@@ -8,11 +8,8 @@
 #include "yasl-std-math.h"
 #include "yasl_state.h"
 
-<<<<<<< HEAD
+
 #define VERSION "v0.4.0"
-=======
-#define VERSION "v0.3.7"
->>>>>>> 00ea4f36
 #define VERSION_PRINTOUT "YASL " VERSION
 
 static int main_error(int argc, char **argv) {
