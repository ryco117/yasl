--- conflicted
+++ resolved
@@ -172,9 +172,13 @@
 }
 
 int YASL_load_io(struct YASL_State *S) {
-	// TODO: DELETING THIS PROBABLY CAUSES HUGE BUGS
-	table_del(mt);
-	mt = table_new();
+  if (!mt) {
+  	mt = table_new();
+    table_insert(mt, YASL_STR(str_new_sized(strlen("read"), "read")), YASL_CFN(YASL_io_read, 2));
+	  table_insert(mt, YASL_STR(str_new_sized(strlen("write"), "write")), YASL_CFN(YASL_io_write, 2));
+	  table_insert(mt, YASL_STR(str_new_sized(strlen("flush"), "flush")), YASL_CFN(YASL_io_flush, 1));
+  }
+  
 	struct YASL_Object *io = YASL_Table();
 
 	struct YASL_Object *open_str = YASL_LiteralString("open");
@@ -208,10 +212,6 @@
 	struct YASL_Object *stderr_file = YASL_UserData(stderr, YASL_FILE, mt, NULL);
 	struct YASL_Object *stderr_str = YASL_LiteralString("stderr");
 	YASL_Table_set(io, stderr_str, stderr_file);
-
-	table_insert(mt, YASL_STR(str_new_sized(strlen("read"), "read")), YASL_CFN(YASL_io_read, 2));
-	table_insert(mt, YASL_STR(str_new_sized(strlen("write"), "write")), YASL_CFN(YASL_io_write, 2));
-	table_insert(mt, YASL_STR(str_new_sized(strlen("flush"), "flush")), YASL_CFN(YASL_io_flush, 1));
 
 	YASL_declglobal(S, "io");
 	YASL_pushobject(S, io);
@@ -231,12 +231,9 @@
 	free(stdout_file);
 	free(stdout_str);
 	free(stderr_file);
-<<<<<<< HEAD
 	free(stderr_str);
 
-=======
-*/
 	// free(io);
->>>>>>> 9ccbbf98
+
 	return YASL_SUCCESS;
 }
