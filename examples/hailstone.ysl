<<<<<<< HEAD
for let i <- [1234567] {
    while i > 1 {
      if i % 2 > 0 {
        i = 3*i+1
      } else {
        i //= 2
      }
      print i
    }
}
=======
let i = 123456789
while i > 1 {
  print i
  if i % 2 > 0 {
    i = 3*i+1
  } else {
    i = i//2
  }
}
print i
>>>>>>> 9164ee27
<|MERGE_RESOLUTION|>--- conflicted
+++ resolved
@@ -1,4 +1,3 @@
-<<<<<<< HEAD
 for let i <- [1234567] {
     while i > 1 {
       if i % 2 > 0 {
@@ -9,15 +8,4 @@
       print i
     }
 }
-=======
-let i = 123456789
-while i > 1 {
-  print i
-  if i % 2 > 0 {
-    i = 3*i+1
-  } else {
-    i = i//2
-  }
-}
-print i
->>>>>>> 9164ee27
+print i