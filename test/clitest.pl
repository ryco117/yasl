--- conflicted
+++ resolved
@@ -25,11 +25,8 @@
     return $exitcode;
 }
 
-<<<<<<< HEAD
+
 assert_output("YASL -V", "YASL v0.4.0\n", 0);
-=======
-assert_output("YASL -V", "YASL v0.3.7\n", 0);
->>>>>>> 00ea4f36
 assert_output("YASL -h",
               "usage: yasl [option] [file]\n" .
               "options:\n" .
