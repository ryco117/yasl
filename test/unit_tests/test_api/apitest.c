#include "test/yats.h"
#include "pushtest.h"
#include "poptest.h"
#include "deltest.h"
<<<<<<< HEAD
#include "fntest.h"
=======
#include "tablenexttest.h"
>>>>>>> 84c01d89

SETUP_YATS();

////////////////////////////////////////////////////////////////////////////////

int apitest() {
	RUN(deltest);
<<<<<<< HEAD
	RUN(fntest);
	RUN(poptest);
	RUN(pushtest);
=======
	RUN(tablenexttest);
>>>>>>> 84c01d89
	return NUM_FAILED;
}<|MERGE_RESOLUTION|>--- conflicted
+++ resolved
@@ -2,11 +2,8 @@
 #include "pushtest.h"
 #include "poptest.h"
 #include "deltest.h"
-<<<<<<< HEAD
 #include "fntest.h"
-=======
 #include "tablenexttest.h"
->>>>>>> 84c01d89
 
 SETUP_YATS();
 
@@ -14,12 +11,9 @@
 
 int apitest() {
 	RUN(deltest);
-<<<<<<< HEAD
 	RUN(fntest);
 	RUN(poptest);
 	RUN(pushtest);
-=======
 	RUN(tablenexttest);
->>>>>>> 84c01d89
 	return NUM_FAILED;
 }