--- conflicted
+++ resolved
@@ -58,15 +58,9 @@
 Node *new_Block(int line);
 Node *new_FunctionDecl(Node *params, Node *body, char *name, int64_t name_len, int line);
 Node *new_Return(Node *expr, int line);
-<<<<<<< HEAD
-Node *new_FunctionCall(Node *params, char *name, int64_t name_len, int line);
 Node *new_Set(Node *collection, Node *key, Node *value, int line);
 Node *new_Get(Node *collection, Node *value, int line);
-=======
 Node *new_FunctionCall(Node *params, Node *object, int line);
-Node *new_MethodCall(Node *object, Node *params, char *name, int64_t name_len, int line);
-Node *new_Index(Node *collection, Node *value, int line);
->>>>>>> 7cfb5961
 Node *new_While(Node *cond, Node *body, int line);
 Node *new_Break(int line);
 Node *new_Continue(int line);
