--- conflicted
+++ resolved
@@ -730,13 +730,8 @@
     }
 }
 
-<<<<<<< HEAD
 static void visit_Map(const Compiler *const compiler, const Node *const node) {
-    bb_add_byte(compiler->buffer, NEWMAP);
-=======
-void visit_Map(Compiler *compiler, const Node *const node) {
     bb_add_byte(compiler->buffer, NEWTABLE);
->>>>>>> 7cfb5961
     int i;
     for (i = 0; i < node->children[0]->children_len; i++) {
         bb_add_byte(compiler->buffer, DUP);
